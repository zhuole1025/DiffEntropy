--- conflicted
+++ resolved
@@ -337,7 +337,6 @@
     config = configs["flux-dev"]
     ckpt_path = hf_hub_download(config.repo_id, config.repo_flow)
     if rank == 0:
-<<<<<<< HEAD
         model = FluxUnifiedWrapper(params=config.params, num_discriminator_heads=args.num_discriminator_heads, snr_type=args.snr_type, do_shift=args.do_shift, grid_size=args.grid_size, device=device_str, offload_to_cpu=True, vae=ae, num_denoising_step=args.num_denoising_step, min_step_percent=args.min_step_percent, max_step_percent=args.max_step_percent, real_guidance_scale=args.real_guidance_scale, fake_guidance_scale=args.fake_guidance_scale, generator_guidance_scale=args.generator_guidance_scale, generator_loss_type=args.generator_loss_type)
         sd = load_sft(ckpt_path, device=str(device_str))
         model.load_state_dict(sd)
@@ -346,16 +345,6 @@
         from accelerate import init_empty_weights
         with init_empty_weights():
             model = FluxUnifiedWrapper(params=config.params, num_discriminator_heads=args.num_discriminator_heads, snr_type=args.snr_type, do_shift=args.do_shift, grid_size=args.grid_size, device=device_str, offload_to_cpu=False, vae=ae, num_denoising_step=args.num_denoising_step, min_step_percent=args.min_step_percent, max_step_percent=args.max_step_percent, real_guidance_scale=args.real_guidance_scale, fake_guidance_scale=args.fake_guidance_scale, generator_guidance_scale=args.generator_guidance_scale, generator_loss_type=args.generator_loss_type)
-=======
-        model = FluxUnifiedWrapper(params=config.params, num_discriminator_heads=args.num_discriminator_heads, snr_type=args.snr_type, do_shift=args.do_shift, grid_size=args.grid_size, device=device_str, offload_to_cpu=True, vae=ae)
-    else:
-        from accelerate import init_empty_weights
-        with init_empty_weights():
-            model = FluxUnifiedWrapper(params=config.params, num_discriminator_heads=args.num_discriminator_heads, snr_type=args.snr_type, do_shift=args.do_shift, grid_size=args.grid_size, device=device_str, offload_to_cpu=False, vae=ae)
-    sd = load_sft(ckpt_path, device=str(device_str))
-    model.load_state_dict(sd)
-    del sd
->>>>>>> f5923b52
     torch.cuda.empty_cache()
     logger.info("DiT loaded")
 
@@ -481,11 +470,7 @@
     else:
         checkpointing_list = []
         # checkpointing_list_ema = []
-<<<<<<< HEAD
     
-=======
-
->>>>>>> f5923b52
     model.generator = setup_fsdp_sync(model.generator, args, rank)
     model.fake_model = setup_fsdp_sync(model.fake_model, args, rank)
     model.real_model = setup_fsdp_sync(model.real_model, args, rank)
@@ -660,28 +645,17 @@
             x_real = [(ae.encode(img[None].to(ae.dtype)).latent_dist.sample()[0] - ae.config.shift_factor) * ae.config.scaling_factor for img in x_real]
             
         with torch.no_grad():
-<<<<<<< HEAD
             inp_denoise = prepare(t5=t5, clip=clip, img=x_denoise, prompt=caps_denoise, proportion_empty_prompts=args.caption_dropout_prob, text_emb=text_emb_denoise)
             
             inpt_real = prepare(t5=t5, clip=clip, img=x_real, prompt=caps_real, proportion_empty_prompts=args.caption_dropout_prob, text_emb=text_emb_real)
             
         generator_loss_item = 0.0
         accumulated_generator_log_dict = None
-=======
-            inp = prepare(t5=t5, clip=clip, img=x_denoise, prompt=caps, proportion_empty_prompts=args.caption_dropout_prob, text_emb=text_emb)
-            
-            real_inp = prepare(t5=t5, clip=clip, img=x_real, prompt=caps_real, proportion_empty_prompts=args.caption_dropout_prob, text_emb=text_emb_real)
-        
-        generator_loss_item = 0.0
-        accumulated_generator_log_dict = None
-        guidance = torch.full((bsz,), 1.0, device=device, dtype=inp["img"].dtype)
->>>>>>> f5923b52
         for mb_idx in range((data_pack["local_bsz"] - 1) // data_pack["micro_bsz"] + 1):
             mb_st = mb_idx * data_pack["micro_bsz"]
             mb_ed = min((mb_idx + 1) * data_pack["micro_bsz"], data_pack["local_bsz"])
             last_mb = mb_ed == data_pack["local_bsz"]
             
-<<<<<<< HEAD
             denoise_kwargs = dict(
                 img=inp_denoise["img"][mb_st:mb_ed],
                 img_ids=inp_denoise["img_ids"][mb_st:mb_ed],
@@ -692,19 +666,6 @@
                 img_mask=inp_denoise["img_mask"][mb_st:mb_ed],
                 height=inp_denoise["height"],
                 width=inp_denoise["width"],
-=======
-            model_kwargs = dict(
-                img=inp["img"][mb_st:mb_ed],
-                img_ids=inp["img_ids"][mb_st:mb_ed],
-                txt=inp["txt"][mb_st:mb_ed],
-                txt_ids=inp["txt_ids"][mb_st:mb_ed],
-                txt_mask=inp["txt_mask"][mb_st:mb_ed],
-                y=inp["vec"][mb_st:mb_ed],
-                img_mask=inp["img_mask"][mb_st:mb_ed],
-                guidance=guidance[mb_st:mb_ed],
-                height=inp["height"],
-                width=inp["width"],
->>>>>>> f5923b52
             )
 
             with {
@@ -720,7 +681,6 @@
                     compute_generator_gradient=COMPUTE_GENERATOR_GRADIENT,
                     visual=visual,
                 )
-<<<<<<< HEAD
             
             accumulated_generator_log_dict = accumulate_log_dict(accumulated_generator_log_dict, generator_log_dict)
             
@@ -739,31 +699,12 @@
             opt_generator.zero_grad()
             opt_guidance.zero_grad()
         
-=======
-                
-            accumulated_generator_log_dict = accumulate_log_dict(accumulated_generator_log_dict, generator_log_dict)
-            
-            loss_dm = generator_loss_dict["loss_dm"].sum() / data_pack["local_bsz"]
-            gen_cls_loss = generator_loss_dict["gen_cls_loss"].sum() / data_pack["local_bsz"]
-            generator_loss = loss_dm * args.dm_loss_weight + gen_cls_loss * args.gen_cls_loss_weight
-            generator_loss_item += generator_loss.item()
-            
-            with model.no_sync() if args.data_parallel in ["sdp"] and not last_mb else contextlib.nullcontext():
-                generator_loss.backward()
-                
-        grad_norm = model.generator.clip_grad_norm_(max_norm=args.grad_clip)
-        opt_generator.step()
-        opt_generator.zero_grad()
-        opt_guidance.zero_grad()
-        
->>>>>>> f5923b52
         guidance_loss_item = 0.0
         for mb_idx in range((data_pack["local_bsz"] - 1) // data_pack["micro_bsz"] + 1):
             mb_st = mb_idx * data_pack["micro_bsz"]
             mb_ed = min((mb_idx + 1) * data_pack["micro_bsz"], data_pack["local_bsz"])
             last_mb = mb_ed == data_pack["local_bsz"]
             
-<<<<<<< HEAD
             denoise_kwargs["img"] = accumulated_generator_log_dict["guidance_data_dict"]["img"][mb_st:mb_ed]
             
             extra_kwargs = dict(
@@ -776,21 +717,6 @@
                 img_mask=inpt_real["img_mask"][mb_st:mb_ed],
                 height=inpt_real["height"],
                 width=inpt_real["width"],
-=======
-            model_kwargs["img"] = accumulated_generator_log_dict["guidance_data_dict"]["img"][mb_st:mb_ed]
-            
-            extra_kwargs = dict(
-                img=real_inp["img"][mb_st:mb_ed],
-                img_ids=real_inp["img_ids"][mb_st:mb_ed],
-                txt=real_inp["txt"][mb_st:mb_ed],
-                txt_ids=real_inp["txt_ids"][mb_st:mb_ed],
-                txt_mask=real_inp["txt_mask"][mb_st:mb_ed],
-                y=real_inp["vec"][mb_st:mb_ed],
-                img_mask=real_inp["img_mask"][mb_st:mb_ed],
-                guidance=guidance[mb_st:mb_ed],
-                height=real_inp["height"],
-                width=real_inp["width"],
->>>>>>> f5923b52
             )
             
             with {
@@ -799,13 +725,8 @@
                 "fp32": contextlib.nullcontext(),
                 "tf32": contextlib.nullcontext(),
             }[args.precision]:
-<<<<<<< HEAD
                 guidance_loss_dict, guidance_log_dict = model(
                     model_kwargs=denoise_kwargs, 
-=======
-                generator_loss_dict, generator_log_dict = model(
-                    model_kwargs=model_kwargs, 
->>>>>>> f5923b52
                     extra_kwargs=extra_kwargs,
                     generator_turn=False,
                     guidance_turn=True,
@@ -821,11 +742,7 @@
             with model.no_sync() if args.data_parallel in ["sdp"] and not last_mb else contextlib.nullcontext():
                 guidance_loss.backward()
 
-<<<<<<< HEAD
         guidance_grad_norm = model.fake_model.clip_grad_norm_(max_norm=args.grad_clip)
-=======
-        grad_norm = model.fake_model.clip_grad_norm_(max_norm=args.grad_clip)
->>>>>>> f5923b52
         opt_guidance.step()
         opt_generator.zero_grad()
         opt_guidance.zero_grad()
@@ -836,29 +753,19 @@
             wandb.log({
                 "train/generator_loss": generator_loss_item,
                 "train/guidance_loss": guidance_loss_item,
-<<<<<<< HEAD
                 "train/generator_grad_norm": generator_grad_norm,
                 "train/guidance_grad_norm": guidance_grad_norm,
-=======
-                "train/grad_norm": grad_norm,
->>>>>>> f5923b52
                 "train/generator_lr": opt_generator.param_groups[0]["lr"],
                 "train/guidance_lr": opt_guidance.param_groups[0]["lr"],
             }, step=step)
 
         # Log loss values:
         metrics = data_pack["metrics"]
-<<<<<<< HEAD
         if COMPUTE_GENERATOR_GRADIENT:
             metrics["generator_loss"].update(generator_loss_item)
             metrics["generator_grad_norm"].update(generator_grad_norm)
         metrics["guidance_loss"].update(guidance_loss_item)
         metrics["guidance_grad_norm"].update(guidance_grad_norm)
-=======
-        metrics["generator_loss"].update(generator_loss_item)
-        metrics["guidance_loss"].update(guidance_loss_item)
-        metrics["grad_norm"].update(grad_norm)
->>>>>>> f5923b52
         metrics["Secs/Step"].update(end_time - start_time)
         metrics["Imgs/Sec"].update(data_pack["global_bsz"] / (end_time - start_time))
         if (step + 1) % args.log_every == 0:
@@ -866,13 +773,8 @@
             torch.cuda.synchronize()
             logger.info(
                 f"Res{high_res}: (step{step + 1:07d}) "
-<<<<<<< HEAD
                 + f"generator_lr{opt_generator.param_groups[0]['lr']:.8f} "
                 + f"guidance_lr{opt_guidance.param_groups[0]['lr']:.8f} "
-=======
-                + f"lr{opt_generator.param_groups[0]['lr']:.6f} "
-                + f"lr{opt_guidance.param_groups[0]['lr']:.6f} "
->>>>>>> f5923b52
                 + " ".join([f"{key}:{str(val)}" for key, val in metrics.items()])
             )
 
@@ -1049,10 +951,7 @@
     parser.add_argument("--max_step_percent", type=float, default=0.98)
     parser.add_argument("--visual_every", type=int, default=100)
     parser.add_argument("--grid_size", type=int, default=2)
-<<<<<<< HEAD
     parser.add_argument("--num_denoising_step", type=int, default=1)
-=======
->>>>>>> f5923b52
     parser.add_argument("--guidance_loss_weight", type=float, default=1.0)
     parser.add_argument("--guidance_cls_loss_weight", type=float, default=1.0)
     parser.add_argument("--dm_loss_weight", type=float, default=1.0)
